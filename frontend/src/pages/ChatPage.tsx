--- conflicted
+++ resolved
@@ -6,15 +6,8 @@
   Input,
   Avatar,
   Dropdown,
-<<<<<<< HEAD
-  Tooltip,
-  Badge,
-  List,
-  Image,
-=======
   Upload,
   message,
->>>>>>> 3cc8abbe
 } from "antd";
 import {
   PlusOutlined,
@@ -80,16 +73,10 @@
 
   const [currentConversationId, setCurrentConversationId] = useState("1");
   const [inputValue, setInputValue] = useState("");
-<<<<<<< HEAD
-  const [, setIsTyping] = useState(false);
-  const [sidebarCollapsed, setSidebarCollapsed] = useState(false);
-  const [isMobile, setIsMobile] = useState(window.innerWidth < 768);
-=======
 
   const [generatedImageUrl, setGeneratedImageUrl] = useState<string | null>(null);
   const [isGenerating, setIsGenerating] = useState(false);
   const [uploadedImages, setUploadedImages] = useState<string[]>([]);
->>>>>>> 3cc8abbe
   const messagesEndRef = useRef<HTMLDivElement>(null);
 
   const currentConversation = conversations.find(
@@ -204,123 +191,15 @@
   ];
 
   return (
-    <div className="h-screen flex flex-col">
-      <Layout className="h-screen bg-white">
+    <div className="chat-page-container">
+      <Layout className="chat-layout">
         {/* Sidebar */}
         <Sider
           width={280}
-<<<<<<< HEAD
-          collapsedWidth={isMobile ? 0 : 60}
-          collapsed={sidebarCollapsed}
-          className="border-r border-gray-100 bg-gray-50 text-gray-600 h-screen relative z-[100]"
-          breakpoint="md"
-          onBreakpoint={(broken) => {
-            if (broken) {
-              setSidebarCollapsed(true);
-            }
-          }}
-=======
           className="chat-sidebar"
->>>>>>> 3cc8abbe
         >
-          <div className="h-full flex flex-col px-2 pt-3 pb-6 overflow-hidden">
+          <div className="sidebar-content">
             {/* User Profile Header */}
-<<<<<<< HEAD
-            {!sidebarCollapsed && (
-              <div className="flex items-center justify-between mb-3 h-8">
-                <Dropdown
-                  menu={{ items: userMenuItems }}
-                  placement="bottomLeft"
-                >
-                  <div className="flex items-center cursor-pointer rounded-lg p-1 h-8 transition-colors duration-200 hover:bg-gray-100 hover:bg-opacity-10">
-                    <div className="flex items-center justify-center w-6 h-6 rounded-full bg-gray-200 mr-2">
-                      <Avatar 
-                        className="!bg-pink-500 !text-white font-semibold text-xs" 
-                        size={24}
-                      >
-                        N
-                      </Avatar>
-                    </div>
-                    <span className="text-gray-600 text-sm font-medium mr-1 max-w-[140px] overflow-hidden text-ellipsis whitespace-nowrap">
-                      Personal
-                    </span>
-                    <div className="text-gray-600 w-2 h-2 ml-auto">
-                      <svg width="8" height="8" fill="none" viewBox="0 0 8 8">
-                        <path
-                          fill="currentColor"
-                          d="M4 5.49a.374.374 0 0 1-.267-.117l-2.23-2.282a.33.33 0 0 1-.075-.106.367.367 0 0 1-.024-.131c0-.065.015-.124.044-.176a.338.338 0 0 1 .296-.17c.094 0 .176.035.246.105L4.144 4.82h-.285l2.15-2.206a.337.337 0 0 1 .42-.058c.05.029.09.07.12.123a.338.338 0 0 1 .047.176c0 .091-.034.17-.1.237l-2.23 2.282A.356.356 0 0 1 4 5.49Z"
-                        />
-                      </svg>
-                    </div>
-                  </div>
-                </Dropdown>
-                <Button
-                  type="text"
-                  className="w-8 h-8 rounded-lg text-gray-600 border border-gray-200 bg-white flex items-center justify-center transition-all duration-200 hover:bg-gray-100"
-                  onClick={() => setSidebarCollapsed(true)}
-                >
-                  <svg width="24" height="24" fill="none" viewBox="0 0 24 24">
-                    <rect
-                      width="12.5"
-                      height="10.5"
-                      x="5.75"
-                      y="6.75"
-                      stroke="currentColor"
-                      strokeWidth="1.5"
-                      rx="3.25"
-                    />
-                    <path fill="currentColor" d="M10 7h1.5v10H10z" />
-                  </svg>
-                </Button>
-              </div>
-            )}
-
-            {/* Search and Workspace */}
-            {!sidebarCollapsed && (
-              <div className="flex flex-col gap-1 mb-4">
-                <Button
-                  className="flex items-center h-9 px-3 rounded-lg bg-white border border-gray-200 text-gray-600 text-sm w-full text-left justify-start transition-all duration-200 hover:bg-gray-100"
-                  icon={
-                    <svg width="12" height="12" fill="none" viewBox="0 0 12 12" className="mr-3 -ml-2.5">
-                      <path
-                        fill="currentColor"
-                        d="M.693 5.145c0-.602.113-1.166.339-1.692.229-.53.544-.996.945-1.397A4.288 4.288 0 0 1 5.065.772c.606 0 1.171.113 1.698.339.53.225.995.54 1.396.945.401.401.715.867.94 1.397.23.526.344 1.09.344 1.692a4.318 4.318 0 0 1-.816 2.514l2.449 2.46a.803.803 0 0 1 .226.559c0 .15-.035.285-.103.407a.772.772 0 0 1-.688.392.845.845 0 0 1-.31-.059.728.728 0 0 1-.264-.172L7.472 8.781c-.344.229-.72.41-1.128.542-.405.13-.831.194-1.279.194a4.288 4.288 0 0 1-1.697-.339 4.4 4.4 0 0 1-1.391-.94 4.475 4.475 0 0 1-.945-1.39 4.301 4.301 0 0 1-.339-1.703Zm1.144 0c0 .447.083.866.247 1.256.169.39.402.734.699 1.032.297.293.64.524 1.031.692.39.169.807.253 1.251.253a3.14 3.14 0 0 0 1.257-.253 3.263 3.263 0 0 0 1.724-1.724c.169-.39.253-.809.253-1.256 0-.444-.084-.862-.253-1.252A3.283 3.283 0 0 0 6.322 2.17a3.14 3.14 0 0 0-1.257-.252c-.444 0-.86.084-1.251.252-.39.165-.734.396-1.031.693-.297.297-.53.64-.699 1.031-.164.39-.247.808-.247 1.252Z"
-                      />
-                    </svg>
-                  }
-                >
-                  Tìm kiếm
-                </Button>
-
-                <div className="flex items-center h-9 px-3 rounded-lg cursor-pointer relative overflow-hidden w-full transition-all duration-200 bg-blue-50 border border-blue-100">
-                  <div className="w-2.5 h-2.5 rounded-full bg-blue-500 mr-2"></div>
-                  <span className="text-gray-600 text-sm font-medium">Workspace</span>
-                </div>
-              </div>
-            )}
-
-            {/* Views Section */}
-            {!sidebarCollapsed && (
-              <div className="mb-4">
-                <h3 className="text-gray-600 text-xs font-medium mb-2 pl-1 h-6 flex items-center">
-                  Lượt xem
-                </h3>
-                <div className="flex items-center h-9 px-3 rounded-lg cursor-pointer transition-all duration-200 hover:bg-gray-100">
-                  <div className="w-5 h-5 flex items-center justify-center mr-2 text-orange-500">
-                    <svg width="10" height="10" viewBox="0 0 10 10" fill="none">
-                      <rect
-                        x="1"
-                        y="1"
-                        width="8"
-                        height="8"
-                        rx="4"
-                        stroke="currentColor"
-                        strokeLinecap="round"
-                      />
-                    </svg>
-                  </div>
-                  <span className="text-gray-600 text-sm">Tất cả phương tiện</span>
-=======
             <div className="user-profile-header">
               <Dropdown
                 menu={{ items: userMenuItems }}
@@ -341,7 +220,6 @@
                       />
                     </svg>
                   </div>
->>>>>>> 3cc8abbe
                 </div>
               </Dropdown>
             </div>
@@ -351,132 +229,6 @@
 
 
             {/* Conversations Section */}
-<<<<<<< HEAD
-            <div className="mb-4 flex-1">
-              {!sidebarCollapsed && (
-                <h3 className="text-gray-600 text-xs font-medium mb-2 pl-1 h-6 flex items-center">
-                  Cuộc trò chuyện
-                </h3>
-              )}
-
-              {!sidebarCollapsed && (
-                <Button
-                  type="text"
-                  icon={<PlusOutlined />}
-                  onClick={createNewConversation}
-                  className="flex items-center h-9 px-1 pl-3 rounded-lg bg-white border border-gray-200 text-gray-600 text-sm w-full text-left justify-start mb-2 transition-all duration-200 hover:bg-gray-100"
-                >
-                  Cuộc trò chuyện mới
-                </Button>
-              )}
-
-              <div className="flex-1 overflow-y-auto scrollbar-none">
-                <List
-                  className="!p-0"
-                  dataSource={conversations}
-                  renderItem={(conversation) => (
-                    <List.Item
-                      key={conversation.id}
-                      className={`!p-2 !px-3 rounded-lg cursor-pointer transition-all duration-200 !mb-0.5 flex items-start justify-between !border-transparent ${
-                        currentConversationId === conversation.id 
-                          ? "!bg-blue-50 !border-blue-100" 
-                          : "hover:!bg-gray-100"
-                      }`}
-                      onClick={() => setCurrentConversationId(conversation.id)}
-                      actions={!sidebarCollapsed ? [
-                        <Dropdown
-                          key="more"
-                          menu={{
-                            items: [
-                              {
-                                key: "edit",
-                                icon: <EditOutlined />,
-                                label: "Rename",
-                              },
-                              {
-                                key: "delete",
-                                icon: <DeleteOutlined />,
-                                label: "Delete",
-                                danger: true,
-                                onClick: () =>
-                                  deleteConversation(conversation.id),
-                              },
-                            ],
-                          }}
-                          trigger={["click"]}
-                          placement="bottomRight"
-                        >
-                          <Button
-                            type="text"
-                            icon={<MoreOutlined />}
-                            className="opacity-0 transition-opacity duration-200 w-5 h-5 p-0 text-gray-500 bg-transparent border-none group-hover:opacity-100 hover:opacity-100"
-                            onClick={(e) => e.stopPropagation()}
-                          />
-                        </Dropdown>
-                      ] : undefined}
-                    >
-                      {!sidebarCollapsed ? (
-                        <List.Item.Meta
-                          title={
-                            <Text className="!block !font-medium !text-gray-600 !mb-0.5 !text-sm !leading-5">
-                              {conversation.title}
-                            </Text>
-                          }
-                          description={
-                            <div className="space-y-0.5">
-                              {conversation.lastMessage && (
-                                <Text className="!block !text-gray-400 !text-xs !mb-0.5 !whitespace-nowrap !overflow-hidden !text-ellipsis">
-                                  {conversation.lastMessage.slice(0, 40)}...
-                                </Text>
-                              )}
-                              <Text className="!text-gray-400 !text-xs">
-                                {conversation.timestamp.toLocaleTimeString([], {
-                                  hour: "2-digit",
-                                  minute: "2-digit",
-                                })}
-                              </Text>
-                            </div>
-                          }
-                        />
-                      ) : (
-                        <Tooltip title={conversation.title} placement="right">
-                          <div className="flex flex-col items-center gap-1 relative text-gray-500 text-base w-full justify-center">
-                            <MessageOutlined />
-                            {conversation.messages.length > 0 && (
-                              <Badge
-                                count={conversation.messages.length}
-                                size="small"
-                                className="absolute -top-2 -right-2"
-                              />
-                            )}
-                          </div>
-                        </Tooltip>
-                      )}
-                    </List.Item>
-                  )}
-                />
-              </div>
-            </div>
-
-            {/* Collapsed sidebar - only toggle button */}
-            {sidebarCollapsed && (
-              <div className="flex flex-col items-center gap-3 py-3">
-                <Button
-                  type="text"
-                  className="w-10 h-10 rounded-lg text-gray-600 bg-white border border-gray-200 flex items-center justify-center transition-all duration-200 hover:bg-gray-100"
-                  onClick={() => setSidebarCollapsed(false)}
-                >
-                  <MenuOutlined />
-                </Button>
-                <Button
-                  type="text"
-                  icon={<PlusOutlined />}
-                  onClick={createNewConversation}
-                  className="w-10 h-10 rounded-lg bg-gradient-to-br from-blue-500 to-blue-700 text-white flex items-center justify-center border-none transition-all duration-200 hover:from-blue-400 hover:to-blue-600 hover:-translate-y-px hover:shadow-lg hover:shadow-blue-500/30"
-                />
-              </div>
-            )}
-=======
             <div className="sidebar-section">
               <h3 className="section-title">Cuộc trò chuyện</h3>
 
@@ -548,18 +300,17 @@
             </div>
 
 
->>>>>>> 3cc8abbe
           </div>
         </Sider>
 
         {/* Main Chat Area */}
-        <Layout className="flex flex-col h-screen">
+        <Layout className="chat-main">
           {/* Chat Header */}
-          <header className="flex items-center justify-end bg-white border-b border-gray-200 h-14 px-4 md:px-4 flex-shrink-0">
-            <h1 className="text-sm font-medium m-0">
-              <div className="flex items-center text-sm font-medium">
-                <div className="flex items-center cursor-pointer rounded-lg py-1 px-2 -ml-2 transition-all duration-150 ease-out hover:bg-black hover:bg-opacity-5">
-                  <div className="text-blue-500 mr-2 w-2.5 h-2.5 flex items-center justify-center">
+          <header className="chat-header">
+            <h1 className="workspace-title">
+              <div className="workspace-container">
+                <div className="workspace-button">
+                  <div className="workspace-indicator">
                     <svg width="10" height="10" fill="none" viewBox="0 0 10 10">
                       <rect
                         width="8"
@@ -571,197 +322,13 @@
                       />
                     </svg>
                   </div>
-                  <span className="text-gray-800 text-sm font-medium">Workspace</span>
+                  <span>Workspace</span>
                 </div>
               </div>
             </h1>
-            <div className="flex items-center gap-2 ml-auto"></div>
+            <div className="header-actions"></div>
           </header>
 
-<<<<<<< HEAD
-          {/* Floating Sidebar Toggle */}
-          {sidebarCollapsed && (
-            <Button
-              type="text"
-              icon={<MenuOutlined />}
-              onClick={() => setSidebarCollapsed(false)}
-              className="fixed top-5 left-5 z-[1000] w-10 h-10 rounded-lg bg-white border border-gray-200 shadow-lg text-gray-600 flex items-center justify-center transition-all duration-200 hover:bg-gray-100 hover:shadow-xl"
-            />
-          )}
-
-          {/* Main Content Area */}
-          <div className="flex-1 flex flex-col bg-white relative overflow-hidden">
-            <div className="flex-1 flex overflow-auto py-8 px-4 md:px-8 pb-32 relative">
-              <div className="flex-1 pr-66 relative">
-                                  <div className="grid grid-cols-1 sm:grid-cols-2 gap-4 justify-center max-w-[1008px] mx-auto">
-                  <div className="relative cursor-pointer isolate rounded-lg overflow-hidden group" style={{ aspectRatio: "2.07524 / 1" }}>
-                    <Image
-                      src="https://picsum.photos/400/200?random=1"
-                      alt="Generated content"
-                      className="w-full h-full object-contain rounded-lg"
-                      preview={{
-                        mask: <div className="bg-black/20">预览</div>,
-                      }}
-                    />
-                    <div className="absolute bottom-0 left-0 right-0 bg-gradient-to-t from-black/30 to-transparent hidden group-hover:flex items-center justify-between p-1 opacity-0 group-hover:opacity-100 transition-opacity duration-200 ease-out">
-                      <Tooltip title="下载">
-                        <Button
-                          type="text"
-                          className="w-8 h-8 rounded-md bg-black/80 text-white border-none flex items-center justify-center transition-all duration-200 hover:bg-black/90 hover:text-white"
-                        >
-                          <svg
-                            width="24"
-                            height="24"
-                            viewBox="0 0 24 24"
-                            fill="none"
-                          >
-                            <path
-                              d="M18 14.25V15.75C18 16.9926 16.9926 18 15.75 18H8.25C7.00736 18 6 16.9926 6 15.75V14.25"
-                              stroke="currentColor"
-                              strokeWidth="1.5"
-                              strokeLinecap="round"
-                              strokeLinejoin="round"
-                            />
-                            <path
-                              d="M12 6V13.875M12 6L9.375 8.625M12 6L14.625 8.625"
-                              stroke="currentColor"
-                              strokeWidth="1.5"
-                              strokeLinecap="round"
-                              strokeLinejoin="round"
-                            />
-                          </svg>
-                        </Button>
-                      </Tooltip>
-                      <Tooltip title="分享">
-                        <Button
-                          type="text"
-                          className="w-8 h-8 rounded-md bg-black/80 text-white border-none flex items-center justify-center transition-all duration-200 hover:bg-black/90 hover:text-white"
-                        >
-                          <svg
-                            width="24"
-                            height="24"
-                            viewBox="0 0 24 24"
-                            fill="none"
-                          >
-                            <path
-                              d="M18 14.25V15.75C18 16.9926 16.9926 18 15.75 18H8.25C7.00736 18 6 16.9926 6 15.75V14.25M12 13.875V6M12 13.875L9.375 11.25M12 13.875L14.625 11.25"
-                              stroke="currentColor"
-                              strokeWidth="1.5"
-                              strokeLinecap="round"
-                              strokeLinejoin="round"
-                            />
-                          </svg>
-                        </Button>
-                      </Tooltip>
-                    </div>
-                  </div>
-                  <div className="relative cursor-pointer isolate rounded-lg overflow-hidden group" style={{ aspectRatio: "2.07524 / 1" }}>
-                    <Image
-                      src="https://picsum.photos/400/200?random=2"
-                      alt="Generated content"
-                      className="w-full h-full object-contain rounded-lg"
-                      preview={{
-                        mask: <div className="bg-black/20">预览</div>,
-                      }}
-                    />
-                    <div className="absolute bottom-0 left-0 right-0 bg-gradient-to-t from-black/30 to-transparent hidden group-hover:flex items-center justify-between p-1 opacity-0 group-hover:opacity-100 transition-opacity duration-200 ease-out">
-                      <Tooltip title="下载">
-                        <Button
-                          type="text"
-                          className="w-8 h-8 rounded-md bg-black/80 text-white border-none flex items-center justify-center transition-all duration-200 hover:bg-black/90 hover:text-white"
-                        >
-                          <svg
-                            width="24"
-                            height="24"
-                            viewBox="0 0 24 24"
-                            fill="none"
-                          >
-                            <path
-                              d="M18 14.25V15.75C18 16.9926 16.9926 18 15.75 18H8.25C7.00736 18 6 16.9926 6 15.75V14.25"
-                              stroke="currentColor"
-                              strokeWidth="1.5"
-                              strokeLinecap="round"
-                              strokeLinejoin="round"
-                            />
-                            <path
-                              d="M12 6V13.875M12 6L9.375 8.625M12 6L14.625 8.625"
-                              stroke="currentColor"
-                              strokeWidth="1.5"
-                              strokeLinecap="round"
-                              strokeLinejoin="round"
-                            />
-                          </svg>
-                        </Button>
-                      </Tooltip>
-                      <Tooltip title="分享">
-                        <Button
-                          type="text"
-                          className="w-8 h-8 rounded-md bg-black/80 text-white border-none flex items-center justify-center transition-all duration-200 hover:bg-black/90 hover:text-white"
-                        >
-                          <svg
-                            width="24"
-                            height="24"
-                            viewBox="0 0 24 24"
-                            fill="none"
-                          >
-                            <path
-                              d="M18 14.25V15.75C18 16.9926 16.9926 18 15.75 18H8.25C7.00736 18 6 16.9926 6 15.75V14.25M12 13.875V6M12 13.875L9.375 11.25M12 13.875L14.625 11.25"
-                              stroke="currentColor"
-                              strokeWidth="1.5"
-                              strokeLinecap="round"
-                              strokeLinejoin="round"
-                            />
-                          </svg>
-                        </Button>
-                      </Tooltip>
-                    </div>
-                  </div>
-                </div>
-              </div>
-
-              {/* Right Sidebar for Image Details */}
-              <div className="absolute right-0 top-4 w-62 pl-2 flex flex-col gap-2 translate-y-4">
-                <div className="flex flex-col gap-1">
-                  <Text className="text-gray-400 text-xs font-medium leading-4">
-                    17 ngày trước • Tải lên
-                  </Text>
-                </div>
-                <div className="flex gap-1 bg-gradient-to-t from-white via-white/50 to-transparent opacity-0 transition-opacity duration-200 ease-out pt-4">
-                  <Button
-                    type="text"
-                    className="w-8 h-8 rounded-lg bg-black/80 text-gray-600 border-none flex items-center justify-center transition-all duration-200 hover:bg-black/90 hover:text-gray-600"
-                  >
-                    <svg width="24" height="24" fill="none">
-                      <path
-                        stroke="#5C5C5E"
-                        strokeLinecap="round"
-                        strokeLinejoin="round"
-                        strokeWidth="1.5"
-                        d="M6 8.297v7.46c0 .716.58 1.297 1.297 1.297h9.406c.716 0 1.297-.58 1.297-1.297v-5.514c0-.716-.58-1.297-1.297-1.297h-4.009c-.434 0-.839-.217-1.08-.578l-.526-.79A1.297 1.297 0 0 0 10.008 7h-2.71C6.58 7 6 7.58 6 8.297Z"
-                      />
-                    </svg>
-                  </Button>
-                  <Button
-                    type="text"
-                    className="w-8 h-8 rounded-lg bg-black/80 text-gray-600 border-none flex items-center justify-center transition-all duration-200 hover:bg-black/90 hover:text-gray-600"
-                  >
-                    <svg viewBox="0 0 32 32" width="24" height="24">
-                      <path
-                        d="M12.255 25.572h7.638c.615 0 1.111-.181 1.49-.544.377-.362.582-.853.611-1.473l.566-12.026h.96a.65.65 0 0 0 .48-.199.669.669 0 0 0 .196-.49.656.656 0 0 0-.197-.48.65.65 0 0 0-.479-.198H8.621a.653.653 0 0 0-.475.198.65.65 0 0 0-.201.48c0 .194.067.357.2.49a.653.653 0 0 0 .476.199h.96l.565 12.033c.03.62.235 1.11.613 1.47.378.36.877.54 1.496.54Zm.149-1.373a.79.79 0 0 1-.588-.236.881.881 0 0 1-.25-.598l-.571-11.836h10.12l-.54 11.836a.875.875 0 0 1-.25.602.808.808 0 0 1-.596.232h-7.325Zm1.208-1.381a.56.56 0 0 0 .403-.145.473.473 0 0 0 .143-.379l-.253-8.798a.516.516 0 0 0-.158-.373.549.549 0 0 0-.392-.14.543.543 0 0 0-.396.144.502.502 0 0 0-.147.378l.253 8.791a.53.53 0 0 0 .158.382c.1.093.23.14.389.14Zm2.463 0a.56.56 0 0 0 .4-.144.493.493 0 0 0 .153-.376v-8.795c0-.155-.05-.28-.152-.376a.56.56 0 0 0-.401-.144.576.576 0 0 0-.406.144.487.487 0 0 0-.157.376v8.795c0 .155.052.28.157.376.104.096.24.144.406.144Zm2.454 0c.16 0 .29-.047.389-.14a.518.518 0 0 0 .157-.374l.254-8.8a.502.502 0 0 0-.146-.377.543.543 0 0 0-.398-.144.55.55 0 0 0-.391.14.522.522 0 0 0-.158.38l-.254 8.791c0 .157.049.283.148.38a.547.547 0 0 0 .399.144Zm-6.17-12.078h1.432V8.986c0-.224.073-.404.218-.54a.81.81 0 0 1 .573-.203h2.96c.243 0 .435.068.577.204a.71.71 0 0 1 .214.539v1.754h1.441V8.909c0-.621-.19-1.108-.568-1.46-.379-.351-.9-.527-1.565-.527h-3.157c-.665 0-1.185.176-1.561.528-.376.351-.565.838-.565 1.459v1.83Z"
-                        fill="currentColor"
-                      />
-                    </svg>
-                  </Button>
-                </div>
-              </div>
-            </div>
-
-            {/* Fixed Bottom Input Area */}
-            <div className="fixed bottom-0 left-0 right-0 z-[60] pointer-events-none">
-              <div className="flex flex-col items-center py-4 pointer-events-none relative w-full">
-                <form className="bg-black rounded-3xl shadow-lg text-white flex flex-col isolate min-h-10 py-3 px-4 relative max-w-[540px] w-full mx-4 md:mx-0 pointer-events-auto">
-                  <div className="text-white grid text-sm leading-5">
-=======
 
 
           {/* Main Content Area */}
@@ -844,60 +411,10 @@
                   )}
                   
                   <div className="prompt-input-area">
->>>>>>> 3cc8abbe
                     <TextArea
                       value={inputValue}
                       onChange={(e) => setInputValue(e.target.value)}
                       onKeyPress={handleKeyPress}
-<<<<<<< HEAD
-                      placeholder="Tạo hoặc chỉnh sửa hình ảnh và video"
-                      className="bg-transparent border-none text-white text-sm grid-area-[1/1/2/2] leading-5 max-h-[120px] outline-none overflow-wrap-break-word resize-none whitespace-pre-wrap w-full !bg-transparent !border-none !shadow-none placeholder:text-white/60 focus:!bg-transparent focus:!border-none focus:!shadow-none"
-                      autoSize={{ minRows: 1, maxRows: 4 }}
-                    />
-                  </div>
-                  <div className="flex flex-col gap-3 mt-4">
-                    <div className="flex items-center justify-between text-white">
-                      <div className="flex items-center gap-2 -ml-1">
-                        <div className="w-8 h-8">
-                          <Button
-                            type="text"
-                            className="h-8 rounded-full inline-flex items-center justify-center text-sm font-semibold leading-5 text-center whitespace-nowrap relative z-[1] border-none transition-all duration-200 w-8 bg-gray-700 text-white border-gray-100 hover:bg-gray-600 hover:text-white"
-                          >
-                            <svg width="24" height="24" fill="none">
-                              <path
-                                fill="currentColor"
-                                d="M7.096 11.77c0-.18.064-.335.193-.463a.622.622 0 0 1 .463-.2h3.592V7.521c0-.18.064-.333.193-.462A.632.632 0 0 1 12 6.865c.184 0 .34.065.469.194a.632.632 0 0 1 .193.462v3.586h3.586c.18 0 .334.067.463.2a.632.632 0 0 1 .193.463c0 .183-.064.34-.193.468a.642.642 0 0 1-.463.188h-3.586v3.597a.625.625 0 0 1-.193.457.639.639 0 0 1-.469.194.632.632 0 0 1-.463-.194.625.625 0 0 1-.193-.457v-3.597H7.752a.642.642 0 0 1-.463-.188.638.638 0 0 1-.193-.468Z"
-                              />
-                            </svg>
-                          </Button>
-                        </div>
-                        <Button className="bg-gray-700 text-white rounded-2xl text-xs font-medium h-8 min-w-10 px-3 border-none border-gray-100 flex items-center justify-center text-center whitespace-nowrap select-none relative z-[1] transition-all duration-200 hover:bg-gray-600 hover:text-white">
-                          <span className="text-white text-xs font-medium leading-4 relative text-center whitespace-nowrap select-none">
-                            Flux Kontext Pro
-                          </span>
-                        </Button>
-                        <Button className="bg-gray-700 text-white rounded-2xl text-xs font-medium h-8 min-w-10 px-3 border-none border-gray-100 flex items-center justify-center text-center whitespace-nowrap select-none relative z-[1] transition-all duration-200 hover:bg-gray-600 hover:text-white">
-                          <span className="text-white text-xs font-medium leading-4 relative text-left whitespace-nowrap select-none flow-root overflow-hidden pointer-events-none">
-                            <span className="inline pointer-events-none">4</span>
-                          </span>
-                        </Button>
-                        <Button className="bg-gray-700 text-white rounded-2xl text-xs font-medium h-8 min-w-10 px-3 border-none border-gray-100 flex items-center justify-center text-center whitespace-nowrap select-none relative z-[1] transition-all duration-200 hover:bg-gray-600 hover:text-white">
-                          <span className="text-white text-xs font-medium leading-4 relative text-left whitespace-nowrap select-none flow-root overflow-hidden pointer-events-none">
-                            <span className="inline pointer-events-none">1:1</span>
-                          </span>
-                        </Button>
-                      </div>
-                      <Button
-                        className="w-8 h-8 rounded-full bg-white text-black border-none border-gray-100 flex items-center justify-center text-sm font-semibold leading-5 -mr-1 relative text-center whitespace-nowrap select-none z-[1] cursor-pointer transition-all duration-200 hover:bg-gray-100 hover:text-black hover:scale-105 disabled:bg-gray-600 disabled:text-gray-500 disabled:cursor-not-allowed disabled:hover:scale-100"
-                        onClick={sendMessage}
-                        disabled={!inputValue.trim()}
-                      >
-                        <svg
-                          width="12"
-                          height="14"
-                          fill="none"
-                          viewBox="0 0 12 14"
-=======
                       placeholder="Describe the image you want to generate..."
                       className="main-prompt-input"
                       autoSize={{ minRows: 1, maxRows: 4 }}
@@ -957,7 +474,6 @@
                           className="generate-btn"
                           onClick={sendMessage}
                           disabled={!inputValue.trim()}
->>>>>>> 3cc8abbe
                         >
                           <svg
                             width="12"
@@ -980,8 +496,6 @@
           </div>
         </Layout>
       </Layout>
-<<<<<<< HEAD
-=======
 
       <style>{`
         .chat-page-container {
@@ -1911,7 +1425,6 @@
           }
         }
       `}</style>
->>>>>>> 3cc8abbe
     </div>
   );
 };