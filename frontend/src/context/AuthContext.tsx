--- conflicted
+++ resolved
@@ -49,14 +49,10 @@
       setRefreshToken(data.refreshToken);
       localStorage.setItem("refreshToken", data.refreshToken);
     }
-<<<<<<< HEAD
-    setUser({});
-=======
     if (data.user) {
       setUser(data.user);
       localStorage.setItem("user", JSON.stringify(data.user));
     }
->>>>>>> 75d168c2
   };
 
   const logout = () => {
